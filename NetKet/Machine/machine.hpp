--- conflicted
+++ resolved
@@ -82,7 +82,7 @@
   template <class Partype>
   void Init(const AbstractHilbert &hilbert, const Partype &pars) {
     CheckInput(pars);
-<<<<<<< HEAD
+
     std::string name = FieldVal<std::string>(pars, "Name");
     if (name == "RbmSpin") {
       m_ = netket::make_unique<RbmSpin<T>>(hilbert, pars);
@@ -90,13 +90,6 @@
       m_ = netket::make_unique<RbmMultival<T>>(hilbert, pars);
     } else if (name == "Jastrow") {
       m_ = netket::make_unique<Jastrow<T>>(hilbert, pars);
-=======
-    if (pars["Machine"]["Name"] == "RbmSpin") {
-      m_ = Ptype(new RbmSpin<T>(hilbert, pars));
-    } else if (pars["Machine"]["Name"] == "RbmMultival") {
-      m_ = Ptype(new RbmMultival<T>(hilbert, pars));
-    } else if (pars["Machine"]["Name"] == "Jastrow") {
-      m_ = Ptype(new Jastrow<T>(hilbert, pars));
     } else if (pars["Machine"]["Name"] == "MPSperiodic") {
       if (FieldExists(pars["Machine"], "Diagonal") and
           pars["Machine"]["Diagonal"]) {
@@ -104,7 +97,6 @@
       } else {
         m_ = Ptype(new MPSPeriodic<T, false>(hilbert, pars));
       }
->>>>>>> 53376f35
     }
   }
   template <class Partype>
