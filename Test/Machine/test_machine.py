--- conflicted
+++ resolved
@@ -47,9 +47,8 @@
             jax.experimental.stax.Dense(2, initializer, initializer),
             jax.experimental.stax.Relu,
             jax.experimental.stax.Dense(2, initializer, initializer),
-<<<<<<< HEAD
         ),
-        dtype=float
+        dtype=float,
     )
 
     machines["Jax Complex"] = nk.machine.Jax(
@@ -61,22 +60,7 @@
             jax.experimental.stax.Tanh,
             jax.experimental.stax.Dense(1, initializer, initializer),
         ),
-=======
-        ),
-        dtype=float
-    )
-
-    machines["Jax Complex"] = nk.machine.Jax(
-        hi,
-        jax.experimental.stax.serial(
-            jax.experimental.stax.Dense(4, initializer, initializer),
-            jax.experimental.stax.Tanh,
-            jax.experimental.stax.Dense(2, initializer, initializer),
-            jax.experimental.stax.Tanh,
-            jax.experimental.stax.Dense(1, initializer, initializer),
-        ),
->>>>>>> 9e4446e4
-        dtype=complex
+        dtype=complex,
     )
 
 
@@ -150,11 +134,9 @@
 
 # BOSONS
 hi = nk.hilbert.Boson(graph=g, n_max=3)
-machines["RbmSpin 1d Hypercube boson"] = nk.machine.RbmSpin(
-    hilbert=hi, alpha=1)
-
-machines["RbmSpinSymm 1d Hypercube boson"] = nk.machine.RbmSpinSymm(
-    hilbert=hi, alpha=2)
+machines["RbmSpin 1d Hypercube boson"] = nk.machine.RbmSpin(hilbert=hi, alpha=1)
+
+machines["RbmSpinSymm 1d Hypercube boson"] = nk.machine.RbmSpinSymm(hilbert=hi, alpha=2)
 machines["RbmMultiVal 1d Hypercube boson"] = nk.machine.RbmMultiVal(
     hilbert=hi, n_hidden=2
 )
@@ -170,17 +152,9 @@
 
 
 def same_derivatives(der_log, num_der_log, eps=1.0e-6):
-<<<<<<< HEAD
     assert der_log.shape == num_der_log.shape
     assert np.max(np.real(der_log - num_der_log)) == approx(0.0, rel=eps, abs=eps)
-<<<<<<< HEAD
-
-=======
-=======
-    assert np.max(np.real(der_log - num_der_log)
-                  ) == approx(0.0, rel=eps, abs=eps)
->>>>>>> v3.0
->>>>>>> 9e4446e4
+
     # The imaginary part is a bit more tricky, there might be an arbitrary phase shift
     assert np.max(np.exp(np.imag(der_log - num_der_log) * 1.0j) - 1.0) == approx(
         0.0, rel=eps, abs=eps
@@ -283,8 +257,7 @@
         for i in range(100):
             hi.random_vals(v)
 
-            randpars = 0.1 * (np.random.randn(npar) +
-                              1.0j * np.random.randn(npar))
+            randpars = 0.1 * (np.random.randn(npar) + 1.0j * np.random.randn(npar))
             machine.parameters = randpars
 
             der_log = machine.der_log(v.reshape((1, -1))).reshape(-1)
@@ -292,8 +265,7 @@
             if "Jastrow" in name:
                 assert np.max(np.imag(der_log)) == approx(0.0)
 
-            num_der_log = central_diff_grad(
-                log_val_f, randpars, 1.0e-9, machine, v)
+            num_der_log = central_diff_grad(log_val_f, randpars, 1.0e-9, machine, v)
 
             same_derivatives(der_log, num_der_log)
             # print(np.linalg.norm(der_log - num_der_log))
@@ -438,7 +410,6 @@
             number = hi.state_to_number(rstate)
 
             assert np.abs(
-                np.exp(machine.log_val(rstate.reshape(1, -1)) -
-                       logmax) / np.sqrt(norm)
+                np.exp(machine.log_val(rstate.reshape(1, -1)) - logmax) / np.sqrt(norm)
                 - all_psis_normalized[number]
             ) == approx(0.0)