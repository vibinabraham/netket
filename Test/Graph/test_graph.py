import netket as nk
import networkx as nx
<<<<<<< HEAD
import math
from mpi4py import MPI
=======
>>>>>>> 51626b95

nxg = nx.star_graph(10)
graphs = [
    nk.graph.Hypercube(length=10, n_dim=1, pbc=True),
    nk.graph.Hypercube(length=4, n_dim=2, pbc=True),
    nk.graph.Hypercube(length=5, n_dim=1, pbc=False),
    nk.graph.CustomGraph(nxg.edges()),
    nk.graph.Lattice(basis_vectors=[[1.,0.],[1./2.,math.sqrt(3)/2.]], extent=[4,4], pbc=[0,0], atoms_coord = [[0,0]]),
    nk.graph.Lattice(basis_vectors=[[1.5,math.sqrt(3)/2.], [0,math.sqrt(3)]],extent=[3,5], atoms_coord = [[0,0],[1,0]]),
    nk.graph.Lattice(basis_vectors=[[2.,0.],[1.,math.sqrt(3)]], extent=[4,4], atoms_coord = [[0,0],[1./2.,math.sqrt(3)/2.],[1.,0.]])
]


def coord2index(xs, length):
    if isinstance(xs, int):
        return xs
    i = 0
    scale = 1
    for x in xs:
        i += scale * x
        scale *= length
    return i


def check_edges(length, n_dim, pbc):
    x = nx.grid_graph(dim=[length] * n_dim, periodic=pbc)
    x_edges = [[coord2index(i, length) for i in edge]
               for edge in x.edges]
    x_edges = sorted([sorted(ed) for ed in x_edges])
    y = nk.graph.Hypercube(length=length, n_dim=n_dim, pbc=pbc)
    y_edges = sorted([sorted(ed) for ed in y.edges])
    assert x_edges == y_edges


def test_edges_are_correct():
    check_edges(1, 1, False)
    check_edges(1, 2, False)
    for length in [3, 4, 5]:
        for dim in [1, 2, 3]:
            for pbc in [True, False]:
                check_edges(length, dim, pbc)
    for pbc in [True, False]:
        check_edges(3, 7, pbc)


def tonx(graph):
    adl = graph.adjacency_list
    i = 0
    edges = []
    for els in adl:
        for el in els:
            edges.append([i, el])
        i += 1
    if edges:
        return nx.from_edgelist(edges)

    gx = nx.Graph()
    for i in range(graph.n_sites):
        gx.add_node(i)
    return gx


def test_size_is_positive():
    for graph in graphs:
        assert graph.n_sites > 0


def test_is_connected():
    for i in range(5, 10):
        for j in range(i + 1, i * i):
            x = nx.dense_gnm_random_graph(i, j)
            y = nk.graph.CustomGraph(x.edges)
            if len(x) == len(set((i for (i, j) in x.edges)) | set((j for (i, j) in x.edges))):
                assert y.is_connected == nx.is_connected(x)
            else:
                assert not nx.is_connected(x)


def test_computes_distances():
    for graph in graphs:
        if (graph.is_connected):
            nxg = nx.from_edgelist(graph.edges)
            d = graph.distances
            d1 = dict(nx.shortest_path_length(nxg))
            for i in range(graph.n_sites):
                for j in range(graph.n_sites):
                    assert d1[i][j] == d[i][j]<|MERGE_RESOLUTION|>--- conflicted
+++ resolved
@@ -1,10 +1,6 @@
 import netket as nk
 import networkx as nx
-<<<<<<< HEAD
 import math
-from mpi4py import MPI
-=======
->>>>>>> 51626b95
 
 nxg = nx.star_graph(10)
 graphs = [
